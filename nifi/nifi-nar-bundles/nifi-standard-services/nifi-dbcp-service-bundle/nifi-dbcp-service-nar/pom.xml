<project xmlns="http://maven.apache.org/POM/4.0.0" xmlns:xsi="http://www.w3.org/2001/XMLSchema-instance" xsi:schemaLocation="http://maven.apache.org/POM/4.0.0 http://maven.apache.org/xsd/maven-4.0.0.xsd">
    <!--
      Licensed to the Apache Software Foundation (ASF) under one or more
      contributor license agreements.  See the NOTICE file distributed with
      this work for additional information regarding copyright ownership.
      The ASF licenses this file to You under the Apache License, Version 2.0
      (the "License"); you may not use this file except in compliance with
      the License.  You may obtain a copy of the License at
          http://www.apache.org/licenses/LICENSE-2.0
      Unless required by applicable law or agreed to in writing, software
      distributed under the License is distributed on an "AS IS" BASIS,
      WITHOUT WARRANTIES OR CONDITIONS OF ANY KIND, either express or implied.
      See the License for the specific language governing permissions and
      limitations under the License.
    -->
    <modelVersion>4.0.0</modelVersion>
    <parent>
        <groupId>org.apache.nifi</groupId>
        <artifactId>nifi-dbcp-service-bundle</artifactId>
<<<<<<< HEAD
        <version>0.2.1-incubating-SNAPSHOT</version>
=======
        <version>0.2.2-SNAPSHOT</version>
>>>>>>> 3a75b3e8
    </parent>
    
    <artifactId>nifi-dbcp-service-nar</artifactId>
    <packaging>nar</packaging>
    <dependencies>
        <dependency>
            <groupId>org.apache.nifi</groupId>
            <artifactId>nifi-standard-services-api-nar</artifactId>
            <type>nar</type>
        </dependency>
        <dependency>
            <groupId>org.apache.nifi</groupId>
            <artifactId>nifi-dbcp-service</artifactId>
<<<<<<< HEAD
            <version>0.2.1-incubating-SNAPSHOT</version>
=======
            <version>0.2.2-SNAPSHOT</version>
>>>>>>> 3a75b3e8
        </dependency>
    </dependencies>
</project><|MERGE_RESOLUTION|>--- conflicted
+++ resolved
@@ -17,11 +17,7 @@
     <parent>
         <groupId>org.apache.nifi</groupId>
         <artifactId>nifi-dbcp-service-bundle</artifactId>
-<<<<<<< HEAD
-        <version>0.2.1-incubating-SNAPSHOT</version>
-=======
         <version>0.2.2-SNAPSHOT</version>
->>>>>>> 3a75b3e8
     </parent>
     
     <artifactId>nifi-dbcp-service-nar</artifactId>
@@ -35,11 +31,7 @@
         <dependency>
             <groupId>org.apache.nifi</groupId>
             <artifactId>nifi-dbcp-service</artifactId>
-<<<<<<< HEAD
-            <version>0.2.1-incubating-SNAPSHOT</version>
-=======
             <version>0.2.2-SNAPSHOT</version>
->>>>>>> 3a75b3e8
         </dependency>
     </dependencies>
 </project>